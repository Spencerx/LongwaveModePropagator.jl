"""
    susceptibility(alt, frequency, bfield, species; params=LWMSParams())

Computation of susceptibility matrix `M` as defined by [^Budden1955a] method 2.

Includes first order correction for earth curvature by means of a fictitious refractive index.

Budden's formalism [^Budden1955a] assumes that the ionosphere is horizontally stratified and contains
electrons whose motion is influenced by the earth's magnetic field and is damped by collisions.
A plane wave of specified polarization is incident at some (generally oblique) angle from
below and we wish to find the amplitude, phase, and polarization of the reflected wave.

The differential equations for calculating the reflection coefficient are derived from
Maxwell's equations together with the constitutive relations for the ionosphere. The
constitutive relations for the ionosphere may be written ``P = ϵ₀ M ⋅ E`` where ``P`` is the
electric polarization vector, ``E`` is the electric field vector, and ``M`` is a 3×3
susceptibility matrix calculated by this function.

# References

[^Budden1955a]: K. G. Budden, “The numerical solution of differential equations governing
reflexion of long radio waves from the ionosphere,” Proc. R. Soc. Lond. A, vol. 227,
no. 1171, pp. 516–537, Feb. 1955.

[^Budden1988]: K. G. Budden

[^Ratcliffe1959]: J. A. Ratcliffe, "The magneto-ionic theory & its applications to the
ionosphere," Cambridge University Press, 1959.
"""
function susceptibility(alt, frequency, bfield, species; params=LWMSParams())
    @unpack earthradius, earthcurvature, curvatureheight = params

    B, x, y, z = bfield.B, bfield.dcl, bfield.dcm, bfield.dcn
    x², y², z² = x^2, y^2, z^2
    ω = frequency.ω

    # Constitutive relations (see Budden1955a, pg. 517 or Budden1988 pg. 39)
    e, m, N, nu = species.charge, species.mass, species.numberdensity, species.collisionfrequency
    invω = inv(ω)
    invmω = invω/m  # == inv(m*ω)

    X = N(alt)*e^2*invω*invmω/E0  # ωₚ²/ω² plasma frequency / ω
    Y = e*B*invmω  # ωₕ/ω  gyrofrequency / ω; Ratcliffe1959 pg. 182 specifies that sign of `e` is included here
    Z = nu(alt)*invω  # collision frequency / ω
    U = 1 - 1im*Z

    # TODO: Support multiple species, e.g.
    # U²D = zero()
    # Y²D = zero()
    # UYD = zero()
    # for i = 1:length(species)
    #     U²D += U^2*D
    #     UYD += Y*U*D
    #     Y²D += Y^2*D
    # end

    # Precompute variables
    # These are formulated such that application to multiple species is trivial. Direction
    # cosines are applied last
    U² = U^2
    Y² = Y^2

    D = -X/(U*(U² - Y²))

    U²D = U²*D
    Y²D = Y²*D
    UYD = U*Y*D

    # Leverage partial symmetry of M to reduce computations
    izUYD = 1im*z*UYD
    xyY²D = x*y*Y²D
    iyUYD = 1im*y*UYD
    xzY²D = x*z*Y²D
    ixUYD = 1im*x*UYD
    yzY²D = y*z*Y²D

<<<<<<< HEAD
    earthcurvature = 2/EARTHRADIUS[]*(CURVATURE_HEIGHT - alt)
=======
    curvaturecorrection = 2/earthradius*(curvatureheight - alt)
>>>>>>> ccb3c324

    # Elements of `M`
    M11 = U²D - x²*Y²D
    M21 = izUYD - xyY²D
    M31 = -iyUYD - xzY²D
    M12 = -izUYD - xyY²D
    M22 = U²D - y²*Y²D
    M32 = ixUYD - yzY²D
    M13 = iyUYD - xzY²D
    M23 = -ixUYD - yzY²D
    M33 = U²D - z²*Y²D

    if earthcurvature
        M11 -= curvaturecorrection
        M22 -= curvaturecorrection
        M33 -= curvaturecorrection
    end

    M = SMatrix{3,3}(M11, M21, M31, M12, M22, M32, M13, M23, M33)

    return M
end
susceptibility(alt, f::Frequency, w::HomogeneousWaveguide; params=LWMSParams()) =
    susceptibility(alt, f, w.bfield, w.species, params=params)
susceptibility(alt, me::ModeEquation; params=LWMSParams()) =
    susceptibility(alt, me.frequency, me.waveguide, params=params)

"""
    bookerquartic(ea, M)

Return roots `q` and the coefficients `B` of the Booker quartic.

The Booker quartic is used in the solution of `R` for a sharply bounded ionosphere. This
function uses the `PolynomialRoots` package to find the roots.

See also: [`sharplybounded_R`](@ref)

# References

[^Sheddy1968a]: C. H. Sheddy, “A General Analytic Solution for Reflection From a Sharply Bounded Anisotropic Ionosphere,” Radio Science, vol. 3, no. 8, pp. 792–795, Aug. 1968.
"""
function bookerquartic(ea::EigenAngle, M)
    S, C, C² = ea.sinθ, ea.cosθ, ea.cos²θ

    # Precompute
    M11p1 = 1 + M[1,1]
    M33p1 = 1 + M[3,3]

    C²pM22 = C² + M[2,2]
    C²pM33 = C² + M[3,3]

    M13pM31 = M[1,3] + M[3,1]

    M12M23 = M[1,2]*M[2,3]
    M13M31 = M[1,3]*M[3,1]
    M21M32 = M[2,1]*M[3,2]
    M23M32 = M[2,3]*M[3,2]

    # Booker quartic coefficients
    B4 = M33p1
    B3 = S*M13pM31
    B2 = -C²pM33*M11p1 + M13M31 -
         M33p1*C²pM22 + M23M32
    B1 = S*(M12M23 + M21M32 -
         C²pM22*M13pM31)
    B0 = M11p1*C²pM22*C²pM33 +
         M12M23*M[3,1] + M[1,3]*M21M32 -
         M13M31*C²pM22 -
         M11p1*M23M32 -
         M[1,2]*M[2,1]*C²pM33

    booker_quartic_coeffs = MVector{5}(B0, B1, B2, B3, B4)
    booker_quartic_roots = MVector{4,eltype(booker_quartic_coeffs)}(0, 0, 0, 0)

    # `roots!` dominates this functions runtime
    roots!(booker_quartic_roots, booker_quartic_coeffs, NaN, 4, false)

    return booker_quartic_roots, SVector(booker_quartic_coeffs)
end

"""
    bookerquartic(T::TMatrix)

Solves the depressed quartic in terms of `T`. This technique is used in LWPC's
wavefield subroutines, e.g. "wf_init.for".

This function is ~2× as fast as [`bookerquartic(ea, M)`](@ref).
"""
function bookerquartic(T::TMatrix{V}) where V
    # This is the depressed form of the quartic
    b3 = -(T[1,1] + T[4,4])
    b2 = T[1,1]*T[4,4] - T[1,4]*T[4,1] - T[3,2]
    b1 = -(-T[3,2]*(T[1,1] + T[4,4]) + T[1,2]*T[3,1] + T[3,4]*T[4,2])
    b0 = -T[1,1]*(T[3,2]*T[4,4] - T[3,4]*T[4,2]) +
        T[1,2]*(T[3,1]*T[4,4] - T[3,4]*T[4,1]) -
        T[1,4]*(T[3,1]*T[4,2] - T[3,2]*T[4,1])

    booker_quartic_coeffs = MVector{5,V}(b0, b1, b2, b3, 1)
    booker_quartic_roots = MVector{4,V}(0, 0, 0, 0)

    roots!(booker_quartic_roots, booker_quartic_coeffs, NaN, 4, false)

    return booker_quartic_roots, SVector(booker_quartic_coeffs)
end

function bookerquartic(T::TMatrix{V}, dT, q, B) where V
    dB3 = -(dT[1,1] + dT[4,4])
    dB2 = T[1,1]*dT[4,4] + dT[1,1]*T[4,4] - dT[1,4]*T[4,1] - dT[3,2]
    dB1 = -(-T[3,2]*(dT[1,1] + dT[4,4]) - dT[3,2]*(T[1,1] + T[4,4]) + dT[1,2]*T[3,1] +
        dT[3,4]*T[4,2])
    dB0 = -T[1,1]*(T[3,2]*dT[4,4] + dT[3,2]*T[4,4] - dT[3,4]*T[4,2]) -
        dT[1,1]*(T[3,2]*T[4,4] - T[3,4]*T[4,2]) +
        T[1,2]*(T[3,1]*dT[4,4] - dT[3,4]*T[4,1]) + dT[1,2]*(T[3,1]*T[4,4] - T[3,4]*T[4,1]) -
        T[1,4]*(-dT[3,2]*T[4,1]) - dT[1,4]*(T[3,1]*T[4,2] - T[3,2]*T[4,1])

    dq = similar(q)
    @inbounds for i in eachindex(dq)
        dq[i] = -(((dB3*q[i] + dB2)*q[i] + dB1)*q[i] + dB0) /
                (((4*B[5]*q[i] + 3*B[4])*q[i] + 2*B[3])*q[i] + B[2])
    end

    return SVector(dq)
end

function bookerquartic(ea::EigenAngle, M, q, B)
    S, C, C² = ea.sinθ, ea.cosθ, ea.cos²θ

    dS = C
    dC = -S
    dC² = -2*S*C

    dB3 = dS*(M[1,3] + M[3,1])
    dB2 = -dC²*(2 + M[1,1] + M[3,3])
    dB1 = dS/S*B[2] - S*dC²*(M[1,3] + M[3,1])
    dB0 = dC²*(2*C²*(1 + M[1,1]) + M[3,3] + M[2,2] + M[1,1]*(M[3,3] + M[2,2]) -
            M[1,3]*M[3,1] - M[1,2]*M[2,1])

    dq = similar(q)
    @inbounds for i in eachindex(dq)
        dq[i] = -(((dB3*q[i] + dB2)*q[i] + dB1)*q[i] + dB0) /
                (((4*B[5]*q[i] + 3*B[4])*q[i] + 2*B[3])*q[i] + B[2])
    end

    return SVector(dq)
end

"""
    upgoing(v)

Calculate the absolute angle of `v` in radians from 315°×π/180 on the
complex plane. Smaller values indicate upgoing waves.
"""
function upgoing(v::Complex)
    # -π/4 is 315°
    a = -π/4 - angle(v)

    # angle() is +/-π
    # `a` can never be > 3π/4, but there is a region on the plane where `a` can be < -π
    a < -π && (a += 2π)
    return abs(a)
end

function upgoing(v::Real)
    return oftype(v, π/4)
end

"""
    sortquarticroots!(v)

          Im
      3 . |
          |
          |
  . 4     |
 ------------------Re
          |      . 2
          |
          |
          | . 1

General locations of the four roots of the Booker quartic on the complex plane
corresponding to the:

    1) upgoing evanescent wave
    2) upgoing travelling wave
    3) downgoing evanescent wave
    4) downgoing travelling wave

From Pitteway 1967 fig 5. Sheddy 1968 also mentions that the two upgoing waves
correspond to the two solutions that lie close to the positive real axis and the
negative imaginary axis, although in [`sharpboundaryreflection`](@ref) the order
of the two upgoing waves doesn't matter---swapping q₁ and q₂ will result in the
same reflection coefficient matrix.

!!! note

    It looks like we could just `sort!(q, by=real)`, but the quadrants of each
root are not fixed and the positions in the Argand diagram are just approximate.
"""
function sortquarticroots!(v)
    length(v) != 4 && @warn "length of `v` is not 4"

    # Calculate and sort by distance from 315°
    # The two closest are upgoing and the two others are downgoing
    # This is faster than `sort!(v, by=upgoing)`
    dist = MVector{4,real(eltype(v))}(undef)
    @inbounds for i in eachindex(v)
        dist[i] = upgoing(v[i])
    end

    i = 4
    @inbounds while i > 1
        if dist[i] < dist[i-1]
            dist[i], dist[i-1] = dist[i-1], dist[i]
            v[i], v[i-1] = v[i-1], v[i]
            i = 4  # Need to restart at the end
        else
            i -= 1
        end
    end

    # Now arrange the roots so that they correspond to:
    # 1) upgoing evanescent, 2) upgoing travelling
    # 3) downgoing evanescent, and 4) downgoing travelling
    if imag(v[1]) > imag(v[2])
        v[2], v[1] = v[1], v[2]
    end
    if imag(v[3]) < imag(v[4])
        v[4], v[3] = v[3], v[4]
    end

    # NOTE: Nagano et al 1975 says that of v1 and v2, the one with the largest
    # absolute value corresponds to e1 and the other to e2, although this method
    # does not guarantee that. In fact, I find that this criteria is often not met.

    return v
end

##########
# Reflection coefficient matrix for a vertically stratified ionosphere
##########

"""
    tmatrix(ea::EigenAngle, M)

Return the matrix components of `T` whose elements are used in the calculation
of matrix `S` for the differential equations for the ionospheric reflection coefficient `R`.

Following Budden's formalism [^Budden1955a] the differential equations for calculating the
reflection coefficient for a radio wave obliquely incident on a horizontally stratified
ionosphere are derived from Maxwell's equations in conjunction with the constitutive relations
for the ionosphere, represented by the matrix `M`. After eliminating the vertically directed
components ``Ez`` and ``Hz``, the equations can be written ``∂e/∂s = -i T e`` where ``s`` is
a proxy for height `z`, and ``e = (Ex -Ey Hx Hy)``, as detailed by [^Clemmow1954]. This
function calculates components of the matrix `T`.

See also: [`susceptibility`](@ref)

# References

[^Budden1955a]: K. G. Budden, “The numerical solution of differential equations governing
    reflexion of long radio waves from the ionosphere,” Proc. R. Soc. Lond. A, vol. 227,
    no. 1171, pp. 516–537, Feb. 1955.

[^Clemmow1954]: P. C. Clemmow and J. Heading, “Coupled forms of the differential equations
    governing radio propagation in the ionosphere,” Mathematical Proceedings of the
    Cambridge Philosophical Society, vol. 50, no. 2, pp. 319–333, Apr. 1954.
"""
function tmatrix(ea::EigenAngle, M)
    S, C² = ea.sinθ, ea.cos²θ

    # Denominator of most of the entries of `T`
    den = inv(1 + M[3,3])

    M31den = M[3,1]*den
    M32den = M[3,2]*den

    T11 = -S*M31den
    T12 = S*M32den
    # T13 = 0
    T14 = (C² + M[3,3])*den
    # T21 = 0
    # T22 = 0
    # T23 = 1
    # T24 = 0
    T31 = M[2,3]*M31den - M[2,1]
    T32 = C² + M[2,2] - M[2,3]*M32den
    # T33 = 0
    T34 = S*M[2,3]*den
    T41 = 1 + M[1,1] - M[1,3]*M31den
    T42 = M[1,3]*M32den - M[1,2]
    # T43 = 0
    T44 = -S*M[1,3]*den

    # `TMatrix` is a special 4×4 matrix
    return TMatrix(T11, T31, T41,
                   T12, T32, T42,
                   T14, T34, T44)
end

"""
    tmatrix(ea::EigenAngle, M, ::Dθ)

Return a dense `SMatrix` with the derivative of `T` with respect to `θ` at eigenangle `ea`.
"""
function tmatrix(ea::EigenAngle, M, ::Dθ)
    S, C = ea.sinθ, ea.cosθ
    dC² = -2*S*C  # d/dθ (C²)

    den = inv(1 + M[3,3])

    dT11 = -C*M[3,1]*den
    dT12 = C*M[3,2]*den
    dT13 = 0
    dT14 = dC²*den
    dT21 = 0
    dT22 = 0
    dT23 = 0
    dT24 = 0
    dT31 = 0
    dT32 = dC²
    dT33 = 0
    dT34 = C*M[2,3]*den
    dT41 = 0
    dT42 = 0
    dT43 = 0
    dT44 = -C*M[1,3]*den

    return SMatrix{4,4}(dT11, dT21, dT31, dT41,
                        dT12, dT22, dT32, dT42,
                        dT13, dT23, dT33, dT43,
                        dT14, dT24, dT34, dT44)
end<|MERGE_RESOLUTION|>--- conflicted
+++ resolved
@@ -74,11 +74,7 @@
     ixUYD = 1im*x*UYD
     yzY²D = y*z*Y²D
 
-<<<<<<< HEAD
-    earthcurvature = 2/EARTHRADIUS[]*(CURVATURE_HEIGHT - alt)
-=======
     curvaturecorrection = 2/earthradius*(curvatureheight - alt)
->>>>>>> ccb3c324
 
     # Elements of `M`
     M11 = U²D - x²*Y²D
